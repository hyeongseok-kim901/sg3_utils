--- conflicted
+++ resolved
@@ -482,19 +482,6 @@
             fprintf(sg_warnings_strm, "%02x ", rsCmdBlk[k]);
         fprintf(sg_warnings_strm, "\n");
     }
-<<<<<<< HEAD
-
-    ptvp = construct_scsi_pt_obj();
-    if (NULL == ptvp) {
-        fprintf(sg_warnings_strm, "request sense: out of memory\n");
-        return -1;
-    }
-    set_scsi_pt_cdb(ptvp, rsCmdBlk, sizeof(rsCmdBlk));
-    set_scsi_pt_sense(ptvp, sense_b, sizeof(sense_b));
-    set_scsi_pt_data_in(ptvp, (unsigned char *)resp, mx_resp_len);
-    res = do_scsi_pt(ptvp, sg_fd, DEF_PT_TIMEOUT, verbose);
-    ret = sg_cmds_process_resp(ptvp, "request sense", res, mx_resp_len,
-=======
 
     ptvp = construct_scsi_pt_obj();
     if (NULL == ptvp) {
@@ -525,80 +512,6 @@
             ret = -1;
             break;
         }
-    } else {
-        if ((mx_resp_len >= 8) && (ret < 8)) {
-            if (verbose)
-                fprintf(sg_warnings_strm, "    request sense: got %d "
-                        "bytes in response, too short\n", ret);
-            ret = -1;
-        } else
-            ret = 0;
-    }
-    destruct_scsi_pt_obj(ptvp);
-    return ret;
-}
-
-/* Invokes a SCSI REPORT LUNS command. Return of 0 -> success,
- * SG_LIB_CAT_INVALID_OP -> Report Luns not supported,
- * SG_LIB_CAT_ILLEGAL_REQ -> bad field in cdb,
- * SG_LIB_CAT_ABORTED_COMMAND,
- * SG_LIB_NOT_READY (shouldn't happen), -1 -> other failure */
-int
-sg_ll_report_luns(int sg_fd, int select_report, void * resp, int mx_resp_len,
-                  int noisy, int verbose)
-{
-    int k, ret, res, sense_cat;
-    unsigned char rlCmdBlk[REPORT_LUNS_CMDLEN] =
-                         {REPORT_LUNS_CMD, 0, 0, 0, 0, 0, 0, 0, 0, 0, 0, 0};
-    unsigned char sense_b[SENSE_BUFF_LEN];
-    struct sg_pt_base * ptvp;
-
-    rlCmdBlk[2] = select_report & 0xff;
-    rlCmdBlk[6] = (mx_resp_len >> 24) & 0xff;
-    rlCmdBlk[7] = (mx_resp_len >> 16) & 0xff;
-    rlCmdBlk[8] = (mx_resp_len >> 8) & 0xff;
-    rlCmdBlk[9] = mx_resp_len & 0xff;
-    if (NULL == sg_warnings_strm)
-        sg_warnings_strm = stderr;
-    if (verbose) {
-        fprintf(sg_warnings_strm, "    report luns cdb: ");
-        for (k = 0; k < REPORT_LUNS_CMDLEN; ++k)
-            fprintf(sg_warnings_strm, "%02x ", rlCmdBlk[k]);
-        fprintf(sg_warnings_strm, "\n");
-    }
-
-    ptvp = construct_scsi_pt_obj();
-    if (NULL == ptvp) {
-        fprintf(sg_warnings_strm, "report luns: out of memory\n");
-        return -1;
-    }
-    set_scsi_pt_cdb(ptvp, rlCmdBlk, sizeof(rlCmdBlk));
-    set_scsi_pt_sense(ptvp, sense_b, sizeof(sense_b));
-    set_scsi_pt_data_in(ptvp, (unsigned char *)resp, mx_resp_len);
-    res = do_scsi_pt(ptvp, sg_fd, DEF_PT_TIMEOUT, verbose);
-    ret = sg_cmds_process_resp(ptvp, "report luns", res, mx_resp_len,
->>>>>>> 906e0346
-                               sense_b, noisy, verbose, &sense_cat);
-    if (-1 == ret)
-        ;
-    else if (-2 == ret) {
-        switch (sense_cat) {
-        case SG_LIB_CAT_INVALID_OP:
-        case SG_LIB_CAT_ILLEGAL_REQ:
-        case SG_LIB_CAT_ABORTED_COMMAND:
-        case SG_LIB_CAT_NOT_READY:      /* shouldn't happen ?? */
-            ret = sense_cat;
-            break;
-        case SG_LIB_CAT_RECOVERED:
-        case SG_LIB_CAT_NO_SENSE:
-            ret = 0;
-            break;
-        case SG_LIB_CAT_NOT_READY:      /* shouldn't happen ?? */
-        default:
-            ret = -1;
-            break;
-        }
-<<<<<<< HEAD
     } else {
         if ((mx_resp_len >= 8) && (ret < 8)) {
             if (verbose)
@@ -675,10 +588,3 @@
     destruct_scsi_pt_obj(ptvp);
     return ret;
 }
-=======
-    } else
-        ret = 0;
-    destruct_scsi_pt_obj(ptvp);
-    return ret;
-}
->>>>>>> 906e0346
