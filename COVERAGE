                        Command coverage
                        ================
The following table lists SCSI commands in alphabetical order on the
left and the sg3_utils utilities that implement invocations of them
on the right. The second table lists supported ATA commands.

SCSI command        sg3_utils utilities that use this SCSI command
------------        -------------------------------------------------
ATA COMMAND PASS-THROUGH(16)  sg_sat_identify, sg_sat_set_features,
                    sg_sat_phy_event, ++
		    [sg_sat_chk_power, sg__sat_identify,
		     sg__sat_set_features, sg_sat_smart_rd_data
		     (previous four in the examples directory)]
ATA COMMAND PASS-THROUGH(12)  sg_sat_identify, ++
EXTENDED COPY       sg_xcopy, ++
GET CONFIGURATION   sg_get_config, ++
GET LBA STATUS      sg_get_lba_status, ++
INQUIRY             sg_dd, sg_format, sg_inq, sginfo,
                    sg_logs, sg_map('-i'), sg_modes, sg_opcodes,
                    sg_persist, sg_scan, sg_ses, sg_vpd ++
FORMAT UNIT         sg_format, ++
LOG SELECT          sg_logs('-r' or '-select'), ++
LOG SENSE           sg_logs, ++
MODE SELECT(6)      sg_wr_mode, sginfo, sg_format,
                    sg_emc_trespass, sg_rdac, ++
MODE SELECT(10)     sg_wr_mode, sginfo, sg_format,
                    sg_emc_trespass, sg_rdac, ++
MODE SENSE(6)       sg_modes, sg_wr_mode, sginfo, sg_format,
                    sg_senddiag('-e'), sg_rdac, ++
MODE SENSE(10)      sg_modes, sg_wr_mode, sginfo, sg_format,
                    sg_senddiag('-e'), sg_rdac, ++
PERSISTENT RESERVE IN       sg_persist, ++
PERSISTENT RESERVE OUT      sg_persist, ++
PREVENT ALLOW MEDIUM REMOVAL        sg_prevent, ++
READ(6)             sg_dd, sgm_dd, sgp_dd, sg_read
READ(10)            sg_dd, sgm_dd, sgp_dd, sg_read
READ(12)            sg_dd, sgm_dd, sgp_dd, sg_read
READ(16)            sg_dd, sgm_dd, sgp_dd, sg_read
READ BLOCK LIMITS   sg_read_block_limits, ++
READ BUFFER         sg_rbuf, sg_test_rwbuf, sg_read_buffer, sg_safte, ++
READ CAPACITY(10)   sg_readcap, sg_dd, sgm_dd, sgp_dd, sg_format, ++
READ CAPACITY(16)   sg_readcap, sg_dd, sgm_dd, sgp_dd, sg_format, ++
READ DEFECT(10)     sginfo('-d' or '-G'), sg_reassign('-g'), ++
READ DEFECT(12)     sginfo('-d' or '-G')
READ LONG (10)      sg_read_long, sg_dd, ++
READ LONG (16)      sg_read_long, ++
READ MEDIA SERIAL NUMBER     sg_rmsn, ++
REASSIGN BLOCKS     sg_reassign, ++
RECEIVE COPY RESULTS   sg_copy_results, ++
RECEIVE DIAGNOSTIC  sg_senddiag, sg_ses, ++
REPORT IDENTIFYING INFORMATION  sg_ident, ++ (2)
REPORT LUNS         sg_luns, ++
REPORT REFERRALS    sg_referrals, ++
REPORT SUPPORTED OPERATION CODES              sg_opcodes
REPORT SUPPORTED TASK MANAGEMENT FUNCTIONS    sg_opcodes
REPORT TARGET PORT GROUPS       sg_rtpg, sg_stpg ++
REQUEST SENSE       sg_requests, ++
SANITIZE            sg_sanitize
SEND DIAGNOSTIC     sg_senddiag, sg_ses, ++
SET IDENTIFYING INFORMATION  sg_ident, ++ (3)
SET TARGET PORT GROUPS       sg_stpg, ++
START STOP          sg_start, ++
SYNCHRONIZE CACHE(10)   sg_sync, sg_dd, sgm_dd, sgp_dd, ++
TEST UNIT READY     sg_turs, sg_format, ++
UNMAP               sg_unmap, ++
VERIFY(10)          sg_verify, ++
VERIFY(16)          sg_verify, ++
WRITE(6)            sg_dd, sgm_dd, sgp_dd
WRITE(10)           sg_dd, sgm_dd, sgp_dd
WRITE(12)           sg_dd, sgm_dd, sgp_dd
WRITE(16)           sg_dd, sgm_dd, sgp_dd
WRITE BUFFER        sg_test_rwbuf, sg_write_buffer, ++
WRITE LONG(10)      sg_write_long, ++
WRITE LONG(16)      sg_write_long, ++
WRITE SAME(10)      sg_write_same
WRITE SAME(16)      sg_write_same
WRITE SAME(32)      sg_write_same
<most commands>     sg_raw



ATA command         sg3_utils utilities that use this SCSI command
-----------         ----------------------------------------------
CHECK POWER MODE    examples/sg_sat_chk_power
IDENTIFY DEVICE     sg_inq, sg_scan, sg_sat_identify,
                    examples/sg__sat_identify
IDENTIFY PACKET DEVICE     sg_inq, sg_sat_identify,
                    examples/sg__sat_identify
READ LOG EXT        sg_sat_phy_event, examples/sg__sat_phy_event
SET FEATURES        sg_sat_set_features
                    examples/sg__sat_set_features
SMART READ DATA     examples/sg_sat_smart_rd_data


++  command wrapper found in sg_cmds_basic.c, sg_cmds_mmc.c  or
    sg_cmds_extra.c for this command
(2) this command was known as REPORT DEVICE IDENTIFIER prior to spc4r07
(3) this command was known as SET DEVICE IDENTIFIER prior to spc4r07


Douglas Gilbert
<<<<<<< HEAD
24th February 2012
=======
23rd March 2012
>>>>>>> 906e0346
<|MERGE_RESOLUTION|>--- conflicted
+++ resolved
@@ -99,8 +99,4 @@
 
 
 Douglas Gilbert
-<<<<<<< HEAD
-24th February 2012
-=======
-23rd March 2012
->>>>>>> 906e0346
+23rd March 2012