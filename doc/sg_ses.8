--- conflicted
+++ resolved
@@ -1,8 +1,4 @@
-<<<<<<< HEAD
-.TH SG_SES "8" "February 2012" "sg3_utils\-1.34" SG3_UTILS
-=======
 .TH SG_SES "8" "August 2012" "sg3_utils\-1.34" SG3_UTILS
->>>>>>> 906e0346
 .SH NAME
 sg_ses \- access a SCSI Enclosure Services (SES) device
 .SH SYNOPSIS
